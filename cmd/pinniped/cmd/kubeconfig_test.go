--- conflicted
+++ resolved
@@ -64,13 +64,9 @@
 				      --concierge-api-group-suffix string     Concierge API group suffix (default "pinniped.dev")
 				      --concierge-authenticator-name string   Concierge authenticator name (default: autodiscover)
 				      --concierge-authenticator-type string   Concierge authenticator type (e.g., 'webhook', 'jwt') (default: autodiscover)
-<<<<<<< HEAD
 				      --concierge-ca-bundle string            Path to TLS certificate authority bundle (PEM format, optional, can be repeated) to use when connecting to the concierge
 				      --concierge-endpoint string             API base for the Pinniped concierge endpoint
-				      --concierge-namespace string            Namespace in which the concierge was installed (default "pinniped-concierge")
-					  --concierge-use-impersonation-proxy     Whether the concierge cluster uses an impersonation proxy
-=======
->>>>>>> f015ad58
+				      --concierge-use-impersonation-proxy     Whether the concierge cluster uses an impersonation proxy
 				  -h, --help                                  help for kubeconfig
 				      --kubeconfig string                     Path to kubeconfig file
 				      --kubeconfig-context string             Kubeconfig context name (default: current active context)
@@ -527,7 +523,7 @@
 			},
 			conciergeObjects: []runtime.Object{
 				&conciergev1alpha1.JWTAuthenticator{
-					ObjectMeta: metav1.ObjectMeta{Name: "test-authenticator", Namespace: "pinniped-concierge"},
+					ObjectMeta: metav1.ObjectMeta{Name: "test-authenticator"},
 					Spec: conciergev1alpha1.JWTAuthenticatorSpec{
 						Issuer:   "https://example.com/issuer",
 						Audience: "test-audience",
@@ -562,7 +558,6 @@
         		      - oidc
         		      - --enable-concierge
         		      - --concierge-api-group-suffix=pinniped.dev
-        		      - --concierge-namespace=pinniped-concierge
         		      - --concierge-authenticator-name=test-authenticator
         		      - --concierge-authenticator-type=jwt
         		      - --concierge-endpoint=https://impersonation-proxy-endpoint.test
