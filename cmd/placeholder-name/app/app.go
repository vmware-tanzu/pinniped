--- conflicted
+++ resolved
@@ -12,32 +12,19 @@
 	"io"
 	"net"
 
+	"k8s.io/apimachinery/pkg/runtime"
+
 	"github.com/spf13/cobra"
-<<<<<<< HEAD
 	genericapiserver "k8s.io/apiserver/pkg/server"
 	genericoptions "k8s.io/apiserver/pkg/server/options"
 	"k8s.io/apiserver/plugin/pkg/authenticator/token/webhook"
-=======
-	"golang.org/x/sync/errgroup"
-	corev1 "k8s.io/api/core/v1"
-	metav1 "k8s.io/apimachinery/pkg/apis/meta/v1"
-	"k8s.io/apimachinery/pkg/runtime"
-	"k8s.io/apimachinery/pkg/util/intstr"
-	"k8s.io/apiserver/pkg/authentication/authenticator"
->>>>>>> 31c4e656
 	"k8s.io/client-go/kubernetes"
 	corev1client "k8s.io/client-go/kubernetes/typed/core/v1"
 	restclient "k8s.io/client-go/rest"
 	aggregationv1client "k8s.io/kube-aggregator/pkg/client/clientset_generated/clientset"
 
 	placeholderv1alpha1 "github.com/suzerain-io/placeholder-name-api/pkg/apis/placeholder/v1alpha1"
-<<<<<<< HEAD
 	"github.com/suzerain-io/placeholder-name/pkg/apiserver"
-=======
-	"github.com/suzerain-io/placeholder-name/internal/autoregistration"
-	"github.com/suzerain-io/placeholder-name/internal/certauthority"
-	"github.com/suzerain-io/placeholder-name/internal/downward"
->>>>>>> 31c4e656
 	"github.com/suzerain-io/placeholder-name/pkg/config"
 )
 
@@ -171,7 +158,7 @@
 	//			{
 	//				Protocol:   corev1.ProtocolTCP,
 	//				Port:       443,
-	//				TargetPort: intstr.IntOrString{IntVal: 443},
+	//				TargetPort: intstr.IntOrString{IntVal: 443}, //TODO: parse this out of mainAddr
 	//			},
 	//		},
 	//		Selector: podinfo.Labels,
@@ -180,14 +167,14 @@
 	//}
 	//apiService := apiregistrationv1.APIService{
 	//	ObjectMeta: metav1.ObjectMeta{
-	//		Name: "v1alpha1." + placeholder.GroupName,
+	//		Name: placeholderv1alpha1.SchemeGroupVersion.Version + "." + placeholderv1alpha1.GroupName,
 	//	},
 	//	Spec: apiregistrationv1.APIServiceSpec{
-	//		Group:                 placeholder.GroupName,
-	//		Version:               "v1alpha1",
-	//		CABundle:              caBundle,
-	//		GroupPriorityMinimum:  2500,
-	//		VersionPriority:       10,
+	//		Group:                placeholderv1alpha1.GroupName,
+	//		Version:              placeholderv1alpha1.SchemeGroupVersion.Version,
+	//		CABundle:             caBundle,
+	//		GroupPriorityMinimum: 2500,
+	//		VersionPriority:      10,
 	//	},
 	//}
 	//if err := autoregistration.Setup(ctx, autoregistration.SetupOptions{
@@ -218,48 +205,12 @@
 	if err := a.recommendedOptions.SecureServing.MaybeDefaultWithSelfSignedCerts("placeholder-name.placeholder.svc", nil, []net.IP{net.ParseIP("127.0.0.1")}); err != nil {
 		return nil, fmt.Errorf("error creating self-signed certificates: %w", err)
 	}
-<<<<<<< HEAD
-=======
-	apiService := apiregistrationv1.APIService{
-		ObjectMeta: metav1.ObjectMeta{
-			Name: placeholderv1alpha1.SchemeGroupVersion.Version + "." + placeholderv1alpha1.GroupName,
-		},
-		Spec: apiregistrationv1.APIServiceSpec{
-			Group:                placeholderv1alpha1.GroupName,
-			Version:              placeholderv1alpha1.SchemeGroupVersion.Version,
-			CABundle:             caBundle,
-			GroupPriorityMinimum: 2500,
-			VersionPriority:      10,
-		},
-	}
-	if err := autoregistration.Setup(ctx, autoregistration.SetupOptions{
-		CoreV1:             k8s,
-		AggregationV1:      aggregation,
-		Namespace:          podinfo.Namespace,
-		ServiceTemplate:    service,
-		APIServiceTemplate: apiService,
-	}); err != nil {
-		return fmt.Errorf("could not register API service: %w", err)
-	}
-
-	// Start healthz listener
-	eg.Go(func() error {
-		log.Printf("Starting healthz serve on %v", a.healthAddr)
-		server := http.Server{
-			BaseContext: func(_ net.Listener) context.Context { return ctx },
-			Addr:        a.healthAddr,
-			Handler:     handlers.New(),
-		}
-		return runGracefully(ctx, &server, eg, server.ListenAndServe)
-	})
->>>>>>> 31c4e656
 
 	serverConfig := genericapiserver.NewRecommendedConfig(apiserver.Codecs)
 	if err := a.recommendedOptions.ApplyTo(serverConfig); err != nil {
 		return nil, err
 	}
 
-<<<<<<< HEAD
 	apiServerConfig := &apiserver.Config{
 		GenericConfig: serverConfig,
 		ExtraConfig: apiserver.ExtraConfig{
@@ -267,26 +218,6 @@
 		},
 	}
 	return apiServerConfig, nil
-=======
-	rsp, authenticated, err := a.webhook.AuthenticateToken(ctx, "")
-	log.Printf("token response: %+v", rsp)
-	log.Printf("token authenticated: %+v", authenticated)
-	log.Printf("token err: %+v", err)
-
-	_, _ = w.Write([]byte("hello world"))
-}
-
-// runGracefully runs an http.Server with graceful shutdown.
-func runGracefully(ctx context.Context, srv *http.Server, eg *errgroup.Group, f func() error) error {
-	// Start the listener in a child goroutine.
-	eg.Go(f)
-
-	// If/when the context is canceled or times out, initiate shutting down the serve.
-	<-ctx.Done()
-
-	shutdownCtx, cancel := context.WithTimeout(context.Background(), shutdownGracePeriod)
-	defer cancel()
-	return srv.Shutdown(shutdownCtx)
 }
 
 // createProtoKubeConfig returns a copy of the input config with the ContentConfig set to use protobuf.
@@ -297,5 +228,4 @@
 	protoKubeConfig.AcceptContentTypes = protoThenJSON
 	protoKubeConfig.ContentType = runtime.ContentTypeProtobuf
 	return protoKubeConfig
->>>>>>> 31c4e656
 }