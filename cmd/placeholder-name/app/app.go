--- conflicted
+++ resolved
@@ -11,64 +11,30 @@
 	"fmt"
 	"io"
 	"net"
-	"time"
 
 	"github.com/spf13/cobra"
-<<<<<<< HEAD
 	genericapiserver "k8s.io/apiserver/pkg/server"
 	genericoptions "k8s.io/apiserver/pkg/server/options"
 	"k8s.io/apiserver/plugin/pkg/authenticator/token/webhook"
-
-	placeholderv1alpha1 "github.com/suzerain-io/placeholder-name-api/pkg/apis/placeholder/v1alpha1"
-	"github.com/suzerain-io/placeholder-name/pkg/apiserver"
-=======
-	"golang.org/x/sync/errgroup"
-	corev1 "k8s.io/api/core/v1"
-	metav1 "k8s.io/apimachinery/pkg/apis/meta/v1"
-	"k8s.io/apimachinery/pkg/util/intstr"
-	"k8s.io/apiserver/pkg/authentication/authenticator"
 	"k8s.io/client-go/kubernetes"
 	corev1client "k8s.io/client-go/kubernetes/typed/core/v1"
 	restclient "k8s.io/client-go/rest"
-	apiregistrationv1 "k8s.io/kube-aggregator/pkg/apis/apiregistration/v1"
 	aggregationv1client "k8s.io/kube-aggregator/pkg/client/clientset_generated/clientset"
 
-	"github.com/suzerain-io/placeholder-name-api/pkg/apis/placeholder"
-	"github.com/suzerain-io/placeholder-name/internal/autoregistration"
-	"github.com/suzerain-io/placeholder-name/internal/certauthority"
-	"github.com/suzerain-io/placeholder-name/internal/downward"
->>>>>>> 7cac20fc
+	placeholderv1alpha1 "github.com/suzerain-io/placeholder-name-api/pkg/apis/placeholder/v1alpha1"
+	"github.com/suzerain-io/placeholder-name/pkg/apiserver"
 	"github.com/suzerain-io/placeholder-name/pkg/config"
 )
-
-// shutdownGracePeriod controls how long active connections are allowed to continue at shutdown.
-const shutdownGracePeriod = 5 * time.Second
 
 // App is an object that represents the placeholder-name application.
 type App struct {
 	cmd *cobra.Command
 
-<<<<<<< HEAD
-	// runFunc runs the actual program, after the parsing of flags has been done.
-	//
-	// It is mostly a field for the sake of testing.
-	runFunc func(ctx context.Context, configPath string) error
-
-	recommendedOptions *genericoptions.RecommendedOptions
-=======
 	// CLI flags
 	configPath      string
 	downwardAPIPath string
 
-	// listen address for healthz serve
-	healthAddr string
-
-	// listen address for main serve
-	mainAddr string
-
-	// webhook authenticates tokens
-	webhook authenticator.Token
->>>>>>> 7cac20fc
+	recommendedOptions *genericoptions.RecommendedOptions
 }
 
 // This is ignored for now because we turn off etcd storage below, but this is the right prefix in case we turn it back on
@@ -77,19 +43,12 @@
 // New constructs a new App with command line args, stdout and stderr.
 func New(ctx context.Context, args []string, stdout, stderr io.Writer) *App {
 	a := &App{
-<<<<<<< HEAD
 		recommendedOptions: genericoptions.NewRecommendedOptions(
 			defaultEtcdPathPrefix,
 			apiserver.Codecs.LegacyCodec(placeholderv1alpha1.SchemeGroupVersion),
 		),
 	}
-	a.runFunc = a.run
 	a.recommendedOptions.Etcd = nil // turn off etcd storage
-=======
-		healthAddr: ":8080",
-		mainAddr:   ":443",
-	}
->>>>>>> 7cac20fc
 
 	cmd := &cobra.Command{
 		Use: `placeholder-name`,
@@ -97,9 +56,6 @@
 credential from somewhere to an internal credential to be used for
 authenticating to the Kubernetes API.`,
 		RunE: func(cmd *cobra.Command, args []string) error {
-<<<<<<< HEAD
-			return a.runFunc(ctx, configPath)
-=======
 			// Load the Kubernetes client configuration (kubeconfig),
 			kubeconfig, err := restclient.InClusterConfig()
 			if err != nil {
@@ -117,8 +73,8 @@
 			if err != nil {
 				return fmt.Errorf("could not initialize Kubernetes client: %w", err)
 			}
-			return a.serve(context.Background(), k8s.CoreV1(), aggregation)
->>>>>>> 7cac20fc
+
+			return a.run(ctx, a.configPath, k8s.CoreV1(), aggregation)
 		},
 		Args: cobra.NoArgs,
 	}
@@ -151,13 +107,10 @@
 	return a.cmd.Execute()
 }
 
-<<<<<<< HEAD
-func (a *App) run(ctx context.Context, configPath string) error {
-	cfg, err := config.FromPath(configPath)
-=======
-func (a *App) serve(ctx context.Context, k8s corev1client.CoreV1Interface, aggregation aggregationv1client.Interface) error {
+func (a *App) run(ctx context.Context, configPath string,
+	k8s corev1client.CoreV1Interface, aggregation aggregationv1client.Interface) error {
+
 	cfg, err := config.FromPath(a.configPath)
->>>>>>> 7cac20fc
 	if err != nil {
 		return fmt.Errorf("could not load config: %w", err)
 	}
@@ -167,111 +120,83 @@
 		return fmt.Errorf("could create webhook client: %w", err)
 	}
 
-<<<<<<< HEAD
+	// TODO use this stuff again
+	//podinfo, err := downward.Load(a.downwardAPIPath)
+	//if err != nil {
+	//	return fmt.Errorf("could not read pod metadata: %w", err)
+	//}
+	//
+	//ca, err := certauthority.New(pkix.Name{CommonName: "Placeholder CA"})
+	//if err != nil {
+	//	return fmt.Errorf("could not initialize CA: %w", err)
+	//}
+	//caBundle, err := ca.Bundle()
+	//if err != nil {
+	//	return fmt.Errorf("could not read CA bundle: %w", err)
+	//}
+	//log.Printf("initialized CA bundle:\n%s", string(caBundle))
+	//
+	//cert, err := ca.Issue(
+	//	pkix.Name{CommonName: "Placeholder Server"},
+	//	[]string{"placeholder-serve"},
+	//	24*365*time.Hour,
+	//)
+	//if err != nil {
+	//	return fmt.Errorf("could not issue serving certificate: %w", err)
+	//}
+	//
+	//// Dynamically register our v1alpha1 API service.
+	//service := corev1.Service{
+	//	ObjectMeta: metav1.ObjectMeta{Name: "placeholder-name-api"},
+	//	Spec: corev1.ServiceSpec{
+	//		Ports: []corev1.ServicePort{
+	//			{
+	//				Protocol:   corev1.ProtocolTCP,
+	//				Port:       443,
+	//				TargetPort: intstr.IntOrString{IntVal: 443},
+	//			},
+	//		},
+	//		Selector: podinfo.Labels,
+	//		Type:     corev1.ServiceTypeClusterIP,
+	//	},
+	//}
+	//apiService := apiregistrationv1.APIService{
+	//	ObjectMeta: metav1.ObjectMeta{
+	//		Name: "v1alpha1." + placeholder.GroupName,
+	//	},
+	//	Spec: apiregistrationv1.APIServiceSpec{
+	//		Group:                 placeholder.GroupName,
+	//		Version:               "v1alpha1",
+	//		CABundle:              caBundle,
+	//		GroupPriorityMinimum:  2500,
+	//		VersionPriority:       10,
+	//	},
+	//}
+	//if err := autoregistration.Setup(ctx, autoregistration.SetupOptions{
+	//	CoreV1:             k8s,
+	//	AggregationV1:      aggregation,
+	//	Namespace:          podinfo.Namespace,
+	//	ServiceTemplate:    service,
+	//	APIServiceTemplate: apiService,
+	//}); err != nil {
+	//	return fmt.Errorf("could not register API service: %w", err)
+	//}
+
 	apiServerConfig, err := a.ConfigServer(webhookTokenAuthenticator)
-=======
-	podinfo, err := downward.Load(a.downwardAPIPath)
-	if err != nil {
-		return fmt.Errorf("could not read pod metadata: %w", err)
-	}
-
-	ca, err := certauthority.New(pkix.Name{CommonName: "Placeholder CA"})
-	if err != nil {
-		return fmt.Errorf("could not initialize CA: %w", err)
-	}
-	caBundle, err := ca.Bundle()
->>>>>>> 7cac20fc
 	if err != nil {
 		return err
 	}
 
 	server, err := apiServerConfig.Complete().New()
 	if err != nil {
-<<<<<<< HEAD
-=======
 		return fmt.Errorf("could not issue serving certificate: %w", err)
 	}
 
-	// Start an errgroup to manage the lifetimes of the various listener goroutines.
-	eg, ctx := errgroup.WithContext(ctx)
-
-	// Dynamically register our v1alpha1 API service.
-	service := corev1.Service{
-		ObjectMeta: metav1.ObjectMeta{Name: "placeholder-name-api"},
-		Spec: corev1.ServiceSpec{
-			Ports: []corev1.ServicePort{
-				{
-					Protocol:   corev1.ProtocolTCP,
-					Port:       443,
-					TargetPort: intstr.IntOrString{IntVal: 443}, //TODO: parse this out of mainAddr
-				},
-			},
-			Selector: podinfo.Labels,
-			Type:     corev1.ServiceTypeClusterIP,
-		},
-	}
-	apiService := apiregistrationv1.APIService{
-		ObjectMeta: metav1.ObjectMeta{
-			Name: "v1alpha1." + placeholder.GroupName,
-		},
-		Spec: apiregistrationv1.APIServiceSpec{
-			Group:                placeholder.GroupName,
-			Version:              "v1alpha1",
-			CABundle:             caBundle,
-			GroupPriorityMinimum: 2500,
-			VersionPriority:      10,
-		},
-	}
-	if err := autoregistration.Setup(ctx, autoregistration.SetupOptions{
-		CoreV1:             k8s,
-		AggregationV1:      aggregation,
-		Namespace:          podinfo.Namespace,
-		ServiceTemplate:    service,
-		APIServiceTemplate: apiService,
-	}); err != nil {
-		return fmt.Errorf("could not register API service: %w", err)
-	}
-
-	// Start healthz listener
-	eg.Go(func() error {
-		log.Printf("Starting healthz serve on %v", a.healthAddr)
-		server := http.Server{
-			BaseContext: func(_ net.Listener) context.Context { return ctx },
-			Addr:        a.healthAddr,
-			Handler:     handlers.New(),
-		}
-		return runGracefully(ctx, &server, eg, server.ListenAndServe)
-	})
-
-	// Start main service listener
-	eg.Go(func() error {
-		log.Printf("Starting main serve on %v", a.mainAddr)
-		server := http.Server{
-			BaseContext: func(_ net.Listener) context.Context { return ctx },
-			Addr:        a.mainAddr,
-			TLSConfig: &tls.Config{
-				MinVersion:   tls.VersionTLS12,
-				Certificates: []tls.Certificate{*cert},
-			},
-			Handler: http.HandlerFunc(a.exampleHandler),
-		}
-		return runGracefully(ctx, &server, eg, func() error {
-			// Doc for ListenAndServeTLS says we can pass empty strings if we configured
-			// keypair for TLS in http.Server.TLSConfig.
-			return server.ListenAndServeTLS("", "")
-		})
-	})
-
-	if err := eg.Wait(); !errors.Is(err, http.ErrServerClosed) {
->>>>>>> 7cac20fc
-		return err
-	}
-
 	return server.GenericAPIServer.PrepareRun().Run(ctx.Done())
 }
 
 func (a *App) ConfigServer(webhookTokenAuthenticator *webhook.WebhookTokenAuthenticator) (*apiserver.Config, error) {
-	// TODO have a "real" external address. Get this from some kind of config input or preferably some environment variable.
+	// TODO Use certs created elsewhere instead of creating them here. Also dynamically determine namespace of service in the hostname.
 	if err := a.recommendedOptions.SecureServing.MaybeDefaultWithSelfSignedCerts("placeholder-name.placeholder.svc", nil, []net.IP{net.ParseIP("127.0.0.1")}); err != nil {
 		return nil, fmt.Errorf("error creating self-signed certificates: %w", err)
 	}
@@ -288,6 +213,4 @@
 		},
 	}
 	return apiServerConfig, nil
-}
-
-// drop+}