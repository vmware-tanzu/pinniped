--- conflicted
+++ resolved
@@ -7,20 +7,12 @@
 
 import (
 	"bytes"
-	"context"
 	"strings"
 	"testing"
 
-<<<<<<< HEAD
 	"github.com/google/go-cmp/cmp"
-=======
 	"github.com/spf13/cobra"
->>>>>>> 7cac20fc
 	"github.com/stretchr/testify/require"
-	corev1 "k8s.io/api/core/v1"
-	metav1 "k8s.io/apimachinery/pkg/apis/meta/v1"
-	corev1fake "k8s.io/client-go/kubernetes/fake"
-	aggregationv1fake "k8s.io/kube-aggregator/pkg/client/clientset_generated/clientset/fake"
 )
 
 const knownGoodUsage = `
@@ -32,15 +24,10 @@
   placeholder-name [flags]
 
 Flags:
-<<<<<<< HEAD
   -c, --config string                  path to configuration file (default "placeholder-name.yaml")
+      --downward-api-path string       path to Downward API volume mount (default "/etc/podinfo")
   -h, --help                           help for placeholder-name
       --log-flush-frequency duration   Maximum number of seconds between log flushes (default 5s)
-=======
-  -c, --config string              path to configuration file (default "placeholder-name.yaml")
-      --downward-api-path string   path to Downward API volume mount (default "/etc/podinfo")
-  -h, --help                       help for placeholder-name
->>>>>>> 7cac20fc
 `
 
 func TestCommand(t *testing.T) {
@@ -87,70 +74,19 @@
 			stdout := bytes.NewBuffer([]byte{})
 			stderr := bytes.NewBuffer([]byte{})
 
-			a := New(test.args, stdout, stderr)
+			a := New(nil, test.args, stdout, stderr)
 			a.cmd.RunE = func(cmd *cobra.Command, args []string) error {
 				return nil
 			}
-<<<<<<< HEAD
-
-			a := New(nil, test.args, stdout, stderr)
-			a.runFunc = runFunc
-=======
->>>>>>> 7cac20fc
 			err := a.Run()
 			if test.wantErr != "" {
 				require.EqualError(t, err, test.wantErr)
 			} else {
-<<<<<<< HEAD
-				expect.Error(err)
-				expect.Contains(stdout.String(), knownGoodUsage, cmp.Diff(stdout.String(), knownGoodUsage))
+				require.NoError(t, err)
+			}
+			if test.wantStdout != "" {
+				require.Equal(t, strings.TrimSpace(test.wantStdout), strings.TrimSpace(stdout.String()), cmp.Diff(test.wantStdout, stdout.String()))
 			}
 		})
 	}
-=======
-				require.NoError(t, err)
-			}
-			if test.wantStdout != "" {
-				require.Equal(t, strings.TrimSpace(test.wantStdout), strings.TrimSpace(stdout.String()))
-			}
-		})
-	}
-}
-
-func TestServeApp(t *testing.T) {
-	t.Parallel()
-
-	fakev1 := corev1fake.NewSimpleClientset(&corev1.Namespace{ObjectMeta: metav1.ObjectMeta{Name: "test-namespace"}})
-	fakeaggregationv1 := aggregationv1fake.NewSimpleClientset()
-
-	t.Run("success", func(t *testing.T) {
-		t.Parallel()
-		ctx, cancel := context.WithTimeout(context.Background(), 100*time.Millisecond)
-		cancel()
-
-		a := App{
-			healthAddr:      "127.0.0.1:0",
-			mainAddr:        "127.0.0.1:8443",
-			configPath:      "testdata/valid-config.yaml",
-			downwardAPIPath: "testdata/podinfo",
-		}
-		err := a.serve(ctx, fakev1.CoreV1(), fakeaggregationv1)
-		require.NoError(t, err)
-	})
-
-	t.Run("failure", func(t *testing.T) {
-		t.Parallel()
-		ctx, cancel := context.WithCancel(context.Background())
-		defer cancel()
-
-		a := App{
-			healthAddr:      "127.0.0.1:8081",
-			mainAddr:        "127.0.0.1:8081",
-			configPath:      "testdata/valid-config.yaml",
-			downwardAPIPath: "testdata/podinfo",
-		}
-		err := a.serve(ctx, fakev1.CoreV1(), fakeaggregationv1)
-		require.EqualError(t, err, "listen tcp 127.0.0.1:8081: bind: address already in use")
-	})
->>>>>>> 7cac20fc
 }