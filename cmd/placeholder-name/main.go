/*
Copyright 2020 VMware, Inc.
SPDX-License-Identifier: Apache-2.0
*/

package main

import (
	"os"

<<<<<<< HEAD
	genericapiserver "k8s.io/apiserver/pkg/server"
	"k8s.io/component-base/logs"
=======
	"k8s.io/client-go/pkg/version"
	"k8s.io/client-go/rest"
>>>>>>> 31c4e656
	"k8s.io/klog/v2"

	"github.com/suzerain-io/placeholder-name/cmd/placeholder-name/app"
)

func main() {
<<<<<<< HEAD
	logs.InitLogs()
	defer logs.FlushLogs()

	ctx := genericapiserver.SetupSignalContext()

	if err := app.New(ctx, os.Args[1:], os.Stdout, os.Stderr).Run(); err != nil {
		klog.Fatal(err)
=======
	klog.Infof("Running %s at %#v", rest.DefaultKubernetesUserAgent(), version.Get())
	if err := app.New(os.Args[1:], os.Stdout, os.Stderr).Run(); err != nil {
		os.Exit(1)
>>>>>>> 31c4e656
	}
}<|MERGE_RESOLUTION|>--- conflicted
+++ resolved
@@ -8,31 +8,24 @@
 import (
 	"os"
 
-<<<<<<< HEAD
 	genericapiserver "k8s.io/apiserver/pkg/server"
 	"k8s.io/component-base/logs"
-=======
+	"k8s.io/klog/v2"
 	"k8s.io/client-go/pkg/version"
 	"k8s.io/client-go/rest"
->>>>>>> 31c4e656
-	"k8s.io/klog/v2"
 
 	"github.com/suzerain-io/placeholder-name/cmd/placeholder-name/app"
 )
 
 func main() {
-<<<<<<< HEAD
 	logs.InitLogs()
 	defer logs.FlushLogs()
+
+	klog.Infof("Running %s at %#v", rest.DefaultKubernetesUserAgent(), version.Get())
 
 	ctx := genericapiserver.SetupSignalContext()
 
 	if err := app.New(ctx, os.Args[1:], os.Stdout, os.Stderr).Run(); err != nil {
 		klog.Fatal(err)
-=======
-	klog.Infof("Running %s at %#v", rest.DefaultKubernetesUserAgent(), version.Get())
-	if err := app.New(os.Args[1:], os.Stdout, os.Stderr).Run(); err != nil {
-		os.Exit(1)
->>>>>>> 31c4e656
 	}
 }