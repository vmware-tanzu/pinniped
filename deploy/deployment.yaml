--- conflicted
+++ resolved
@@ -85,10 +85,6 @@
               mountPath: /etc/config
             - name: podinfo
               mountPath: /etc/podinfo
-<<<<<<< HEAD
-=======
-            - name: k8s-certs
-              mountPath: /etc/kubernetes/pki
           livenessProbe:
             httpGet:
               path: /healthz
@@ -107,7 +103,6 @@
             timeoutSeconds: 3
             periodSeconds: 10
             failureThreshold: 3
->>>>>>> 40d1360b
       volumes:
         - name: config-volume
           configMap:
