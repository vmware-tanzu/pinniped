#@ load("@ytt:data", "data")

---
apiVersion: v1
kind: Namespace
metadata:
  name: #@ data.values.namespace
  labels:
    name: #@ data.values.namespace
---
apiVersion: v1
kind: ServiceAccount
metadata:
  name: #@ data.values.app_name + "-service-account"
  namespace: #@ data.values.namespace
---
<<<<<<< HEAD
apiVersion: rbac.authorization.k8s.io/v1
kind: ClusterRole
metadata:
  name: #@ data.values.app_name + "-loginrequests-cluster-role"
rules:
  - apiGroups: [placeholder.suzerain-io.github.io]
    resources: [loginrequests]
    verbs: [create]
---
kind: ClusterRoleBinding
apiVersion: rbac.authorization.k8s.io/v1
metadata:
  name: #@ data.values.app_name + "-loginrequests-cluster-role-binding"
subjects:
  #! both authenticated and unauthenticated requests (i.e. all requests) should be allowed
  - kind: Group
    name: system:authenticated
    apiGroup: rbac.authorization.k8s.io
  - kind: Group
    name: system:unauthenticated
    apiGroup: rbac.authorization.k8s.io
roleRef:
  kind: ClusterRole
  name: #@ data.values.app_name + "-loginrequests-cluster-role"
  apiGroup: rbac.authorization.k8s.io
---
kind: ClusterRoleBinding
apiVersion: rbac.authorization.k8s.io/v1
metadata:
  name: #@ data.values.app_name + "-service-account-cluster-role-binding"
  namespace: #@ data.values.namespace
subjects:
  - kind: ServiceAccount
    name: #@ data.values.app_name + "-service-account"
    namespace: #@ data.values.namespace
roleRef:
  kind: ClusterRole
  #! give permissions for subjectaccessreviews, tokenreview that is needed by aggregated api servers
  name: system:auth-delegator
  apiGroup: rbac.authorization.k8s.io
---
kind: RoleBinding
apiVersion: rbac.authorization.k8s.io/v1
metadata:
  name: #@ data.values.app_name + "-extension-apiserver-authentication-reader-role-binding"
  namespace: kube-system
subjects:
  - kind: ServiceAccount
    name: #@ data.values.app_name + "-service-account"
    namespace: #@ data.values.namespace
roleRef:
  kind: Role
  #! give permissions for a special configmap of CA bundles that is needed by aggregated api servers
  name: extension-apiserver-authentication-reader
  apiGroup: rbac.authorization.k8s.io
---
=======
>>>>>>> 7cac20fc
apiVersion: v1
kind: ConfigMap
metadata:
  name: #@ data.values.app_name + "-config"
  namespace: #@ data.values.namespace
  labels:
    app: #@ data.values.app_name
data:
  #@yaml/text-templated-strings
  placeholder-name.yaml: |
    webhook:
      url: (@= data.values.webhook_url @)
      caBundle: (@= data.values.webhook_ca_bundle @)
---
apiVersion: v1
kind: Service
metadata:
  name: #@ data.values.app_name
  namespace: #@ data.values.namespace
spec:
  selector:
    app: #@ data.values.app_name
  ports:
    - protocol: TCP
      port: 443
      targetPort: 443
---
apiVersion: apiregistration.k8s.io/v1
kind: APIService
metadata:
  name: v1alpha1.placeholder.suzerain-io.github.io
spec:
  group: placeholder.suzerain-io.github.io
  version: v1alpha1
  groupPriorityMinimum: 2500 #! TODO huh? https://kubernetes.io/docs/reference/generated/kubernetes-api/v1.18/#apiservicespec-v1beta1-apiregistration-k8s-io
  versionPriority: 10 #! TODO huh? https://kubernetes.io/docs/reference/generated/kubernetes-api/v1.18/#apiservicespec-v1beta1-apiregistration-k8s-io
  insecureSkipTLSVerify: true #! TODO REMOVE and use caBundle instead
  #! caBundle: <pem encoded ca cert that signs the server cert used by the webhook>
  service:
    namespace: #@ data.values.namespace
    name: #@ data.values.app_name
---
apiVersion: apps/v1
kind: Deployment
metadata:
  name: #@ data.values.app_name + "-deployment"
  namespace: #@ data.values.namespace
  labels:
    app: #@ data.values.app_name
spec:
  replicas: 1
  selector:
    matchLabels:
      app: #@ data.values.app_name
  template:
    metadata:
      labels:
        app: #@ data.values.app_name
    spec:
      serviceAccountName: #@ data.values.app_name + "-service-account"
      containers:
        - name: placeholder-name
          #@ if data.values.image_digest:
          image:  #@ data.values.image_repo + "@" + data.values.image_digest
          #@ else:
          image: #@ data.values.image_repo + ":" + data.values.image_tag
          #@ end
          imagePullPolicy: IfNotPresent
          command:
            - ./app
          args:
<<<<<<< HEAD
            - --config
            - /etc/config/placeholder-name.yaml
          volumeMounts:
            - name: config-volume
              mountPath: /etc/config
      volumes:
        - name: config-volume
          configMap:
            name: #@ data.values.app_name + "-config"
=======
            - --config=/etc/config/placeholder-config.yaml
            - --downward-api-path=/etc/podinfo
          volumeMounts:
            - name: config-volume
              mountPath: /etc/config
            - name: podinfo
              mountPath: /etc/podinfo
      volumes:
        - name: config-volume
          configMap:
            name: #@ data.values.app_name + "-config"
        - name: podinfo
          downwardAPI:
            items:
              - path: "labels"
                fieldRef:
                  fieldPath: metadata.labels
              - path: "namespace"
                fieldRef:
                  fieldPath: metadata.namespace
>>>>>>> 7cac20fc
<|MERGE_RESOLUTION|>--- conflicted
+++ resolved
@@ -14,7 +14,6 @@
   name: #@ data.values.app_name + "-service-account"
   namespace: #@ data.values.namespace
 ---
-<<<<<<< HEAD
 apiVersion: rbac.authorization.k8s.io/v1
 kind: ClusterRole
 metadata:
@@ -71,8 +70,6 @@
   name: extension-apiserver-authentication-reader
   apiGroup: rbac.authorization.k8s.io
 ---
-=======
->>>>>>> 7cac20fc
 apiVersion: v1
 kind: ConfigMap
 metadata:
@@ -144,18 +141,7 @@
           command:
             - ./app
           args:
-<<<<<<< HEAD
-            - --config
-            - /etc/config/placeholder-name.yaml
-          volumeMounts:
-            - name: config-volume
-              mountPath: /etc/config
-      volumes:
-        - name: config-volume
-          configMap:
-            name: #@ data.values.app_name + "-config"
-=======
-            - --config=/etc/config/placeholder-config.yaml
+            - --config=/etc/config/placeholder-name.yaml
             - --downward-api-path=/etc/podinfo
           volumeMounts:
             - name: config-volume
@@ -174,5 +160,4 @@
                   fieldPath: metadata.labels
               - path: "namespace"
                 fieldRef:
-                  fieldPath: metadata.namespace
->>>>>>> 7cac20fc
+                  fieldPath: metadata.namespace