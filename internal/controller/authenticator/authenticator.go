// Copyright 2020-2024 the Pinniped contributors. All Rights Reserved.
// SPDX-License-Identifier: Apache-2.0

// Package authenticator contains helper code for dealing with *Authenticator CRDs.
package authenticator

<<<<<<< HEAD
import (
	"crypto/x509"
	"encoding/base64"
	"fmt"

	"k8s.io/client-go/util/cert"

	authenticationv1alpha1 "go.pinniped.dev/generated/latest/apis/concierge/authentication/v1alpha1"
)

=======
>>>>>>> 8ac2dc2e
// Closer is a type that can be closed idempotently.
//
// This type is slightly different from io.Closer, because io.Closer can return an error and is not
// necessarily idempotent.
type Closer interface {
	Close()
<<<<<<< HEAD
}

// CABundle returns a PEM-encoded CA bundle from the provided spec. If the provided spec is nil, a
// nil CA bundle will be returned. If the provided spec contains a CA bundle that is not properly
// encoded, an error will be returned.
func CABundle(spec *authenticationv1alpha1.TLSSpec) (*x509.CertPool, []byte, error) {
	if spec == nil || len(spec.CertificateAuthorityData) == 0 {
		return nil, nil, nil
	}

	pem, err := base64.StdEncoding.DecodeString(spec.CertificateAuthorityData)
	if err != nil {
		return nil, nil, err
	}

	rootCAs, err := cert.NewPoolFromBytes(pem)
	if err != nil {
		return nil, nil, fmt.Errorf("certificateAuthorityData is not valid PEM: %w", err)
	}

	return rootCAs, pem, nil
=======
>>>>>>> 8ac2dc2e
}<|MERGE_RESOLUTION|>--- conflicted
+++ resolved
@@ -4,47 +4,10 @@
 // Package authenticator contains helper code for dealing with *Authenticator CRDs.
 package authenticator
 
-<<<<<<< HEAD
-import (
-	"crypto/x509"
-	"encoding/base64"
-	"fmt"
-
-	"k8s.io/client-go/util/cert"
-
-	authenticationv1alpha1 "go.pinniped.dev/generated/latest/apis/concierge/authentication/v1alpha1"
-)
-
-=======
->>>>>>> 8ac2dc2e
 // Closer is a type that can be closed idempotently.
 //
 // This type is slightly different from io.Closer, because io.Closer can return an error and is not
 // necessarily idempotent.
 type Closer interface {
 	Close()
-<<<<<<< HEAD
-}
-
-// CABundle returns a PEM-encoded CA bundle from the provided spec. If the provided spec is nil, a
-// nil CA bundle will be returned. If the provided spec contains a CA bundle that is not properly
-// encoded, an error will be returned.
-func CABundle(spec *authenticationv1alpha1.TLSSpec) (*x509.CertPool, []byte, error) {
-	if spec == nil || len(spec.CertificateAuthorityData) == 0 {
-		return nil, nil, nil
-	}
-
-	pem, err := base64.StdEncoding.DecodeString(spec.CertificateAuthorityData)
-	if err != nil {
-		return nil, nil, err
-	}
-
-	rootCAs, err := cert.NewPoolFromBytes(pem)
-	if err != nil {
-		return nil, nil, fmt.Errorf("certificateAuthorityData is not valid PEM: %w", err)
-	}
-
-	return rootCAs, pem, nil
-=======
->>>>>>> 8ac2dc2e
 }